import os
from setuptools import find_packages, setup

with open(os.path.join(os.path.dirname(__file__), 'README.md')) as readme:
    README = readme.read()

# allow setup.py to be run from any path
os.chdir(os.path.normpath(os.path.join(os.path.abspath(__file__), os.pardir)))

# python3 setup.py sdist
# python3 -m twine upload

setup(
    name='django-form-builder',
<<<<<<< HEAD
    version='0.9.16-1',
=======
    version='0.9.16',
>>>>>>> 2235115b
    packages=find_packages(),
    package_data={'': ['*.wav']},
    data_files=[
        ('data',['*.wav']),
    ]
    include_package_data=True,
    license='BSD License',
    description="Django Form builder",
    long_description=README,
    long_description_content_type='text/markdown',
    url='https://github.com/UniversitaDellaCalabria/django-form-builder',
    author='Giuseppe De Marco, Francesco Filicetti',
    author_email='giuseppe.demarco@unical.it, francesco.filicetti@unical.it',
    classifiers=[
        'Environment :: Web Environment',
        'Framework :: Django',
        'Framework :: Django :: 2.0',
        'Framework :: Django :: 3.0',
        'Intended Audience :: Developers',
        'License :: OSI Approved :: BSD License',
        'Operating System :: OS Independent',
        'Programming Language :: Python',
        'Programming Language :: Python :: 3',
    ],
    install_requires=[
        'django>=2.0,<4.0',
        'filesig>=0.3',
        'cryptography>=2.8',
        'captcha==0.3'
    ],
)<|MERGE_RESOLUTION|>--- conflicted
+++ resolved
@@ -1,4 +1,5 @@
 import os
+from glob import glob
 from setuptools import find_packages, setup
 
 with open(os.path.join(os.path.dirname(__file__), 'README.md')) as readme:
@@ -7,21 +8,18 @@
 # allow setup.py to be run from any path
 os.chdir(os.path.normpath(os.path.join(os.path.abspath(__file__), os.pardir)))
 
-# python3 setup.py sdist
-# python3 -m twine upload
+#  rm -R build/ dist/ *egg-info
+#  python3 setup.py sdist
+#  twine upload dist/*
 
 setup(
     name='django-form-builder',
-<<<<<<< HEAD
-    version='0.9.16-1',
-=======
-    version='0.9.16',
->>>>>>> 2235115b
+    version='0.9.16-4',
     packages=find_packages(),
     package_data={'': ['*.wav']},
     data_files=[
-        ('data',['*.wav']),
-    ]
+        ('', glob('django_form_builder/data/audio_captcha/*/default.wav', recursive=True)),
+    ],
     include_package_data=True,
     license='BSD License',
     description="Django Form builder",
